#! /usr/bin/env tclsh

# Site - simple configuration for single-threaded Wub Server.
package require Tcl 8.6	;# minimum version of tcl required
set ::tcl::unsupported::noReverseDNS 1	;# turn off reverse DNS

namespace eval ::Site {
    variable home [file normalize [file dirname [info script]]]
}

# temporary compatibility shim for coroutines
# handle new coro interface
if {[llength [info command ::yieldm]]} {
} elseif {[llength [info command ::tcl::unsupported::yieldm]]} {
    namespace eval tcl::unsupported namespace export yieldm
    namespace import tcl::unsupported::yieldm
    interp alias {} ::Coroutine {} ::coroutine
} elseif {[llength [info command ::yieldto]]} {
    # this is the new 8.6b3 yield system - yield takes arbitrary args
    interp alias {} ::Coroutine {} ::coroutine
    #interp alias {} ::yieldm {} ::yieldto return -level 0
    proc ::yieldm {args} { yieldto return -level 0 {*}$args }
} else {
    # the new yieldm multi-arg coro call does not exist.
    # this is the older coroutine implementation
    interp alias {} ::yieldm {} ::yield

    proc ::delshim {name x y op} {
	catch {::rename $name {}}	;# delete shim
    }

    proc ::Coroutine {name command args} {
	# determine the appropriate namespace for coro creation
	set ns [namespace qualifiers $name]
	if {![string match ::* $ns]} {
	    set ns [uplevel 1 namespace current]::$ns
	}
	set name [namespace tail $name]

	# create a like-named coro
	set x [uplevel 1 [list ::coroutine ${ns}_$name $command {*}$args]]

	# wrap the coro in a shim
	proc ${ns}$name {args} [string map [list $x %N%] {
	    tailcall %N% $args	;# wrap the args into a list for the old-style coro
	}]

	# the two commands need to be paired for destruction
	trace add command ${ns}_$name delete [list ::delshim ${ns}$name]
	trace add command ${ns}$name delete [list ::delshim ${ns}_$name]

	# tell it we created the one they requested
	return ${ns}$name
    }
}

# keep track of sourced files - doesn't work on macosx
package require platform
if {[lindex [split [platform::generic] -] 0] ni {macosx}} {
    set ::__source_log [file normalize [info script]]
    rename source source_org
    proc ::source {args} {
	set fn [lindex $args end]
	if {[lindex [file split $fn] end] ne "pkgIndex.tcl"} {
	    set f [file normalize $fn]
	    dict set ::Site::sourced [list source $f] $args
	    lappend ::__source_log ${f}
	    #puts stderr "source $f"
	}
	return [uplevel source_org $args]
    }

    set ::__load_log {}
    rename load load_org
    proc ::load {args} {
	set f [file normalize [lindex $args 0]]
	dict set ::Site::sourced [list load $f] $args
	lappend ::__load_log ${args}
	#puts stderr "load $f"
	return [uplevel load_org $args]
    }
}


# this will make some necessary changes to auto_path so we find Wub
proc findpaths {} {
    foreach el $::auto_path {
	dict set apath [file normalize $el] {}
    }
    set nousrlib [catch {dict unset apath /usr/lib}]

    if {![info exists ::starkit::topdir]} {
	# unpacked startup
	dict set apath $::Site::home {}

	# find Wub stuff
	set top [file dirname $::Site::home]
	foreach lib {extensions Wub Domains Utilities Client} {
	    dict set apath [file join $top $lib] {}
	}
    } else {
	# starkits handle the auto_path for us
	# but do they handle the home for us?
    }

    if {!$nousrlib} {
	dict set apath /usr/lib {}	;# put the fallback libdir at the end
    }

    set ::auto_path [dict keys $apath]

    #Debug.log {AUTOPATH: $::auto_path}
}
findpaths	;# have to do this before looking for Debug or Dict

package require Debug	;# Debug before Dict, as it depends on it

##nagelfar syntax catch c n? n?
proc bgerror {args} {
    Debug.error {bgerror: $args}
}
interp bgerror {} ::bgerror

package require Dict
package require Config	;# handle configuration

Debug on site 10
Debug define nubsite 10
package provide Site 1.0	;# we're providing the Site facilities

namespace eval ::Site {
    ::variable phase "Base Initialization"	;# record the site init phase

    # variable - track variable definitions
    proc variable {args} {
	::variable phase
	dict for {name value} $args {
	    ::variable $name
	    if {[info exists $name]} {
		Debug.site {($phase) overriding variable $name: now:'$value' - was:'[set $name]'}
	    } else {
		Debug.site {($phase) define variable $name: $value}
	    }
	    set $name $value
	    if {[catch {
		uplevel ::variable $name	;# add the variable def to caller
	    } e eo]} {
		Debug.error {variable '$name' $e ($eo)}
	    }
	}
    }

    # conditionally overwrite variables
    proc Variable {args} {
	::variable phase
	dict for {name value} $args {
	    ::variable $name
	    if {![info exists $name]} {
		Debug.site {($phase) define Variable $name: $value}
		set $name $value
	    } else {
		Debug.site {($phase) not overriding Variable $name: $value - existing value ([set $name])}
	    }
	    uplevel ::variable $name	;# add the variable def to caller
	}
    }

    variable sourced [list [info script] [info script]]

    # record wub's home
    variable wubroot $home
    variable wubtop [file dirname $home]

    # uncomment to turn off caching for testing
    # package provide Cache 2.0 ; proc Cache args {return {}}

    # return a specific module Site var
    proc var {module args} {
	if {[llength $args]} {
	    return [config get $module {*}$args]
	} else {
	    return [config section $module]
	}
    }

    proc var? {module args} {
	if {[config exists $module]} {
	    if {[llength $args]} {
		return [config get $module {*}$args]
	    } else {
		return [config section $module]
	    }
	} else {
	    return {}
	}
    }

    # return all the configuration state of Site in a handy form
    proc vars {args} {
	set vars {}
	foreach var [info vars ::Site::*] {
	    if {[info exists $var]} {
		set svar [namespace tail $var]
		catch {lappend vars $svar [set $var]}
	    }
	}
	return $vars
    }

    variable wubdir [file normalize [file join [file dirname [info script]] ..]] ;# where's wub
    variable docroot $wubdir
    ::variable configuration {
	Wub {
	    home [file normalize [file dirname [info script]]] ;# home of application script
	    host [info hostname]	;# default home for relative paths
	    config ./site.config	;# configuration file
	    application ""		;# package to require as application
	    path ""			;# path - add to auto_path
	    require ""			;# require - list of extra packages to require
	    local local.tcl		;# post-init localism
	    local_config 1		;# use ${home}/local.config too
	    password ""			;# account (and general) root password
	    # topdir	;# Where to look for Wub libs - don't change
	    # docroot	;# Where to look for document root.
	}

	Shell {
	    load 0		;# want Console
	    port 8082		;# Console listening socket
	}

	STX {
	    load 1	;# want STX by default
	    scripting 0	;# permit stx scripting?
	}

	Listener {
	    # HTTP Listener configuration
	    -port 8080	;# Wub listener port
	    #-host	;# listening host (default [info hostname]
	    #-http	;# dispatch handler (default Http)
	    -httpd "::Httpd new"
	}

	Https {
	    # HTTPS Listener configuration
	    # -port 8081	;# Wub listener port
	    # -host	;# listening host (default [info hostname]
	    # -http	;# dispatch handler (default Http)
	}

	Sscgi {
	    # SCGI Listener configuration
	    -port 0			;# disable SCGI - comment to enable
	    -httpd "::SscgiI connect"	;# assumes Sscgi has made the object
	}

	Varnish {
	    # Varnish configuration
	    load 0			;# don't want varnish
	    # vaddress localhost	;# where is varnish running?
	    # vport 6082		;# on what port is varnish control?
	}

	Block {
	    load 1		;# want block by default
	}

	Human {
	    load 0		;# want human by default
	}

	UA {
	    load 1		;# want user agent classification by default
	}

	Convert {		;# cant content negotiation by default
	    load 1
	}

	Cache {
	    # Internal Cache configuration
	    load 1		;# want cache, by default
	    maxsize 204800	;# maximum size of object to cache
	    high 100		;# high water mark for cache
	    low 90		;# low water mark for cache
	    weight_age 0.02	;# age weight for replacement
	    weight_hits -2.0	;# hits weight for replacement
	    # CC 0	;# do we bother to parse cache-control?
	    # obey_CC 0	;# do we act on cache-control? (Not Implemented)
	}

	Nub {
	    load 1
	    nubs {}
	    NS ::Dispatcher
	    # nub.nub bogus.nub
	}

	Log {
	    file "wub.log"	;# log filename for common log format logging
	}

	Httpd {
	    # Httpd protocol engine configuration
	    max_conn 20		;# max connections per IP
	    no_really 30	;# how many times to complain about max_conn
	    # server_port	;# server's port, if different from Listener's
	    # server_id		;# server ID to client (default "Wub")
	    retry_wait	20	;# how long to advise client to wait on exhaustion
	    log ""		;# clf log file descriptor
	    timeout 60000	;# ms of idle to tolerate
	}
    }

    proc init {args} {
	::variable phase "init processing"	;# move to site init phase

	# immediately set up debugging
	if {[dict exists $args debug]
	    && [dict get $args debug]
	} {
	    Debug on site [dict get $args debug]
	    dict unset args debug
	}

	::variable configuration
	#Debug on config

	Config create config $configuration
	namespace export -clear *
	namespace ensemble create -subcommands {}
	unset configuration	;# done with configuration var

	# unpacked startup
	::variable home
	lappend ::auto_path $home	;# add the app's home dir to auto_path

	# find Wub stuff
	::variable wubdir; ::variable topdir
	config assign Wub topdir [file normalize $wubdir]

	# evaluate Wub section + $args
	::variable home	;# application's default home
	config assign Wub home $home

	config merge_section Wub [list home $home {*}$args]

	# args to Site::init override initial variable values
	set phase "Site args configuration 1"	;# move to site config files phase
	foreach {n v} $args {
	    if {[string match {[A-Z]*} $n]} {
		config merge_section [string totitle $n] $v
		dict unset args $n
	    }
	}

	# read Wub.config configuration file
	set C [config extract]
	if {[dict exists $C Wub config]} {
	    set phase "Site user configuration"	;# move to site config files phase
	    if {[file exists [dict get $C Wub config]]} {
		config aggregate [Config create user file [dict get $C Wub config]]
		set C [config extract]	;# extract configuration values
		user destroy
	    } else {
		Debug.site {Site ERROR: config file [dict get $C Wub config] does not exist.}
	    }
	}

	if {[file exists [file join [dict get $C Wub home] local.config]]} {
	    puts stderr "Local Config"
	    set phase "Site local configuration"	;# merge in local.config
	    config aggregate [Config create local_config file [file join [dict get $C Wub home] local.config]]
	    set C [config extract]	;# extract configuration values
	    local_config destroy
	}

	# args to Site::init override initial variable values
	set phase "Site args configuration 2"	;# move to site config files phase
	foreach {n v} $args {
	    if {[string match {[A-Z]*} $n]} {
		config merge_section [string totitle $n] $v
		dict unset args $n
	    }
	}

	# use Wub config to populate ::Site variables
	dict for {n v} [dict get $C Wub] {
	    variable $n $v
	}

	# append $path to ::auto_path - allow site.config to augment $auto_path
	if {[info exists path] && $path ne ""} {
	    lappend ::auto_path {*}$path
	    if {[catch {::tcl::tm::path add {*}$path} e eo]} {
		Debug.error {error while adding $path to ::tm::path: $e ($eo)}
	    }
	}
	if {[info exists require] && $require ne ""} {
	    foreach r $require {
		if {[catch {package require {*}$r} e eo]} {
		    Debug.error {error while requiring $r: $e ($eo)}
		}
	    }
	}
	# configuration variable contains defaults
	# set some default configuration flags and values
	set phase "Site init configuration"	;# move to site configuration phase

	set phase "Site derived values"	;# phase to generate some derived values
	#dict set config Wub url "http://[dict get $C Wub host]:[dict get $C Listener -port]/"

	set phase "Site modules"	;# load site modules

	proc init {args} {}	;# ensure init can't be called twice
    }

    #### Debug init - set some reasonable Debug narrative levels
    Debug on error 100
    Debug on log 10
    Debug on block 10

    #### section - interrogate section for nub definitions
    proc section {sect {url ""}} {
	set section [config get $sect]
	if {$url ne ""} {
	    dict set section url $url
	}

	if {[dict exists $section domain] || [dict exists $section handler]} {
	    # Domain Nub declaration
	    if {![dict exists $section url]} {
		error "nub '$sect' declared in .config must have a url value"
	    }
	    set url [dict get $section url]
	    dict unset section url

	    # handler and domain are synonyms ... le sigh
	    if {![dict exists $section handler]} {
		set domain [dict get $section domain]
	    } else {
		set domain [dict get $section handler]
	    }
	    dict unset section domain

	    if {0} {
                if {![string match {[A-Z]*} $domain]
                    || [string map {" " ""} $domain] ne $domain} {
                    error "Nub '$sect' domain arg '$domain' is badly formed."
                }
            }

<<<<<<< HEAD
	    # process domain's metadata (if any)
	    set metadata [config metadata $sect]
	    if {[dict exists $metadata -loaddir]} {
		set dir [dict get $metadata -loaddir]
		::source [file join $dir pkgIndex.tcl]
	    }
	    if {[dict exists $metadata -loadfile]} {
		set file [dict get $metadata -loadfile]
		::source $file
	    }

=======
	    # permit a domain named as an entity
>>>>>>> d7a56622
            lassign [split $domain] domain instname
            if {$instname eq ""} {
                set instname $sect
            }

	    # process domain's metadata (if any)
	    set metadata [config metadata $sect]
	    if {[dict exists $metadata -loaddir]} {
		set dir [dict get $metadata -loaddir]
		::source [file join $dir pkgIndex.tcl]
	    }
	    if {[dict exists $metadata -loadfile]} {
		set file [dict get $metadata -loadfile]
		::source $file
	    }

	    if {[dict exists $metadata -session]} {
		# this is a session domain
		if {[dict exists $metadata -threaded]} {
		    error "$sect can't have both -threaded and a -session metadata declared"
		}
		set sargs [dict get $metadata -session]
		Debug.nubsite {Nub domain $url [list $session ::Domains::$instname] {*}$targs $domain $section}
		Nub domain $url [list Session ::Domains::$instname] {*}$sargs -domain $domain {*}$section
	    } elseif {[dict exists $metadata -threaded]} {
		# this is a -threaded domain
		set targs [dict get $metadata -threaded]
		Debug.nubsite {Nub domain $url [list Threaded ::Domains::$instname] {*}$targs $domain $section}
		Nub domain $url [list Threaded ::Domains::$instname] {*}$targs -domain $domain {*}$section
	    } else {
		# this is a non-threaded domain
		Debug.nubsite {Nub domain $url [list $domain ::Domains::$instname] $section}
		Nub domain $url [list $domain ::Domains::$instname] {*}$section
	    }
	} elseif {[dict exists $section block]} {
	    # Block Nub section
	    dict with section {
		Debug.nubsite {Nub block $block}
		Nub block $block
	    }
	} elseif {![dict exists $section url]} {
	    error "nub '$sect' declared in .config must have a url value"
	} elseif {[dict exists $section code]} {
	    # Code Nub section
	    dict with section {
		if {![info exists mime]} {
		    set mime x-text/html-fragment
		} else {
		    set mime $mime
		}
		Debug.nubsite {Nub code $url $code $mime}
		Nub code $url $code $mime
	    }
	} elseif {[dict exists $section literal]} {
	    # Literal Nub section
	    dict with section {
		if {![info exists mime]} {
		    set mime x-text/html-fragment
		} else {
		    set mime $mime
		}
		Debug.nubsite {Nub literal [lindex $url 0] '$literal' $mime}
		Nub literal $url $literal $mime
	    }
	} elseif {[dict exists $section redirect]} {
	    # Redirect Nub section
            Debug.nubsite {Nub redirect $section}
            Nub redirector [dict get $section url] {*}$section
	} elseif {[dict exists $section rewrite]} {
	    # Rewrite Nub section
            Debug.nubsite {Nub rewrite [lindex $url 0] $rewrite}
            Nub rewriter [dict get $section url] {*}$section
	} elseif {[dict exists $section regsub]} {
	    # Regsub Nub section
            Debug.nubsite {Nub regsub $section}
            Nub regsubber [dict get $section url] {*}$section
	} elseif {[dict exists $section auth]} {
	    # Auth Nub section
	    dict with section {
		Debug.nubsite {Nub auth [lindex $url 0] $auth}
		Nub auth [lindex $url 0] $auth
	    }
	} else {
	    error "Section $sect must have one of domain,handler,block,code,literal,redirect,rewrite or auth variables, to define its handler type."
	}
    }

    #### sections - process each section for Domain definition
    proc sections {} {
	::variable sections
	foreach sect [config sections {/*}] {
	    Debug.site {processing section: $sect}
	    section $sect $sect
	}
	foreach sect [config sections {[a-z]*}] {
	    Debug.site {processing section: $sect}
	    section $sect
	}
    }

    #### Load those modules needed for the server to run
    proc modules {} {
	::variable docroot

	#### Load Debug defaults
	if {[config exists Debug]} {
	    foreach {n v} [config section Debug] {
		set v [lassign $v val]
		if {[string is integer -strict $val]} {
		    Debug on $n $val {*}$v
		} elseif {$val eq "on"} {
		    Debug on $n {*}$v
		} elseif {$val eq "off"} {
		    Debug off $n {*}$v
		} else {
		    puts stderr "Debug config error '$n $val $v'"
		}
	    }
	    #puts stderr "DEBUG: [Debug 2array]"
	}

	#### Load Convert module - content negotiation
	# install default conversions
	package require Convert
	if {[config exists Convert]} {
	    Convert create ::convert {*}[config section Convert]
	} else {
	    Convert create ::convert
	}

	#### Load Block module - blocks incoming by ipaddress
	::variable block
	if {[config exists Block]
	    && [config get Block load]
	} {
	    #### initialize Block
	    Debug.site {Module Block: YES}
	    package require Block
	    ::variable docroot
	    Block new logdir $docroot {*}[config section Block]
	} else {
	    # NULL Block
	    Debug.site {Module Block: NO}
	    namespace eval ::Block {
		proc block {args} {}
		proc blocked? {args} {return 0}
		proc new {args} {}
		namespace export -clear *
		namespace ensemble create -subcommands {}
	    }
	}

	#### Load Human Module - redirects bad bots
	if {[config exists Human]
	    && [config get Human load]
	} {
	    #### initialize Human
	    package require Human
	    Debug.site {Module Human: YES}
	    ::HumanC create ::Human {*}[config section Human]
	} else {
	    # NULL Human
	    Debug.site {Module Human: NO}
	    namespace eval ::Human {
		proc track {r args} {return $r}
		namespace export -clear *
		namespace ensemble create -subcommands {}
	    }
	}

	#### Load UA Module - classifies by user-agent
	if {[config exists UA]
	    && [config get UA load]
	} {
	    #### initialize UA
	    package require UA
	    Debug.site {Module UA: YES}
	} else {
	    # NULL UA classifier
	    Debug.site {Module UA: NO}
	    namespace eval ::UA {
		proc classify {args} {return browser}
		proc parse {args} {return ""}
		namespace export -clear *
		namespace ensemble create -subcommands {}
	    }
	}

	### Load Varnish Module - a kind of Cache
	if {[config exists Varnish]
	    && [config get Varnish load]
	} {
	    #### Varnish cache
	    package require Varnish
	    if {![catch {
		Varnish init {*}[config section Varnish]
		#Debug.site {Module Varnish: YES}
	    } r eo]} {
		Debug.error {varnish: $r ($eo)}
		package forget Varnish
		catch {unset cache}
	    }
	} else {
	    #Debug.site {Module Varnish: NO}
	}

	#### Load STX Module - rich text conversion
	if {[config exists STX]
	    && [config get STX load]
	} {
	    #### stx init
	    package require stx
	    package require stx2html

	    ::variable stx_scripting
	    stx2html init script [config get STX scripting] {*}[config section STX]
	    #Debug.site {Module STX: YES}
	} else {
	    #Debug.site {Module STX: NO}
	}

	#### Console init
	if {[config exists Shell]
	    && [config get Shell load]
	} {
	    if {[catch {
		#### Shell init
		package require Shell
		Shell new {*}[config section Shell]
	    } err eo]} {
		Debug.error {Module Shell: Failed to Init. $err ($eo)}
	    }
	} else {
	    Debug.site {Module Shell: NO}
	}

	#### Load up nubs
	package require Nub
	NubClass create ::Nub {*}[config section Nub]
	sections	;# initialize the nubs

	#### Load Cache Module - server caching
	if {[config exists Cache]
	    && [config get Cache load]
	} {
	    #### in-RAM Cache
	    package require Cache
	    CacheClass create ::Cache {*}[config section Cache]
	    Debug.site {Module Cache: YES}
	} else {
	    #### Null Cache - provide a minimal non-Cache interface
	    package provide Cache 2.0
	    namespace eval ::Cache {
		proc put {r} {return $r}
		proc check {r} {return {}}
		proc invalidate {args} {}
		namespace export -clear *
		namespace ensemble create -subcommands {}
	    }
	    Debug.site {Module Cache: NO}
	}

	#### Load local semantics from ./local.tcl
	::variable local
	::variable home
	if {[info exists local] && $local ne ""} {
	    if {[file exists $local]} {
		if {[catch {
		    namespace eval ::Local {
			source $::Site::local
		    }
		} r eo]} {
		    Debug.error {Site LOCAL ($local) error: '$r' ($eo)}
		} else {
		    Debug.site {Loaded local script '$local'}
		}
	    }
	}

	# apply all collected Nubs - this doesn't instantiate them
	if {[config exists Nub]
	    && [config get Nub load]
	} {
	    Nub apply
	}

	# open the web analysis log
	if {[config exists Log]} {
	    set logfile [config get Log file]
	    if {$logfile ne ""} {
		if {![catch {
		    open $logfile a
		} log eo]} {
		    # we want to try to make writes atomic
		    fconfigure $log -buffering line
		} else {
		    set log ""
		    Debug.error {Failed to open logfile:'$logfile' - '$log' ($eo)}
		}
	    }
	}

	#### start Httpd protocol
	package require Httpd 6.0
	::variable httpd
	#config merge_section Httpd [list server_id {Wub [package present Httpd]}]
	config assign Httpd log $log

	::variable server_port
	if {[info exists server_port]} {
	    # the listener and server ports differ
	    config merge_section Httpd [list server_port $server_port]
	}

	::variable host
	::variable docroot

	#### start Listeners
	foreach listener [config sections Listener*] {
	    set lconf [config section $listener]
	    if {[dict get? $lconf -myaddr] eq ""} {
		Listener new {*}[config section $listener]
	    } else {
		foreach p [dict get? $lconf -myaddr] {
		    Listener new {*}[config section $listener] -myaddr $p
		}
	    }
	}

	#### start HTTPS Listener
	foreach listener [config sections Https*] {
	    if {[config exists $listener -port]
		&& ([config get $listener -port] > 0)
	    } {
		Debug.site {Loading HTTPS listener $listener}
		if {[catch {
		    package require tls
		} e eo]} {
		    Debug.error {Failed to load tls package for Https $listener. '$e' ($eo)}
		    break
		} else {
		    #### Simplistic Certificate Authority
		    #package require CA
		    #CA init dir $home/CA host $host port [dict get $https -port]
		    #dict lappend https -tls -cafile [CA cafile] -certfile [CA certificate $host]
		    Listener new {*}[config section $listener] -tls 1
		}
	    }
	}

	#### start scgi Listener
	if {[config exists Sscgi -port]
	    && [config get Sscgi -port] > 0
	} {
	    package require Sscgi
	    Listener new -httpd ::Sscgi {*}[config section Sscgi]
	}
	#puts stderr "DEBUG2: [Debug 2array]"
    }

    # this will shut down the whole system
    proc shutdown {{reason "No Reason"}} {
	variable done 1
    }

    # Load the application, on first call also starts the server
    proc start {args} {
	Debug.site {start: $args}
	init {*}$args

	modules		;# start the listeners etc

	set phase "Site Start"	;# site start phase

	# can't run the whole start up sequence twice
	# can initialize the application
	proc start {args} {
	    #### load the application
	    set application [dict get? $args application]
	    if {$application ne ""} {
		package require $application

		# install variables defined by local, argv, etc
		set app [string tolower $application]
		if {[info exists modules([string tolower $app])]} {
		    ::variable $app
		    Debug.site {starting application $application - [list variable {*}[set $app]]}
		    Debug.site {app ns: [info vars ::${application}::*]}
		    namespace eval ::$application [list ::variable {*}[set $app]]
		    Debug.site {app ns: [info vars ::${application}::*]}
		} else {
		    Debug.site {not starting application $application, no module in [array names modules]}
		}
	    } else {
		Debug.site {No application specified}
	    }
	}
	if {[info exists application]} {
	    start application $application	;# init the application
	} else {
	    start
	}

	# redefine ::vwait so we don't get fooled again
	rename ::vwait ::Site::vwait
	proc ::vwait {args} {
	    catch {
		info frame -1
	    } frame
	    puts stderr "Recursive VWAIT AAAARRRRRRGH! from '$frame'"
	}

	# enter event loop
	::variable done 0
	while {!$done} {
	    Debug.site {entered event loop}
	    ::Site::vwait ::Site::done
	}

	Debug.log {Shutdown top level}
    }

    namespace export -clear *
    namespace ensemble create -subcommands {}
}

if {[info exists argv0] && ($argv0 eq [info script])} {
    if {0} {
	# this will run Wub under the experimental Package facility
	lappend auto_path [file dirname [pwd]]/Utilities/
	package require Package	;# start the cooption of [package]
    }
    set auto_path [list [pwd] {*}$auto_path]

    # Initialize Site
    Site init home [file normalize [file dirname [info script]]] config site.config debug 10 {*}$argv

    # Start Site Server(s)
    Site start
}

# vim: ts=8:sw=4:noet<|MERGE_RESOLUTION|>--- conflicted
+++ resolved
@@ -451,7 +451,12 @@
                 }
             }
 
-<<<<<<< HEAD
+	    # permit a domain named as an entity
+            lassign [split $domain] domain instname
+            if {$instname eq ""} {
+                set instname $sect
+            }
+
 	    # process domain's metadata (if any)
 	    set metadata [config metadata $sect]
 	    if {[dict exists $metadata -loaddir]} {
@@ -463,24 +468,10 @@
 		::source $file
 	    }
 
-=======
-	    # permit a domain named as an entity
->>>>>>> d7a56622
             lassign [split $domain] domain instname
             if {$instname eq ""} {
                 set instname $sect
             }
-
-	    # process domain's metadata (if any)
-	    set metadata [config metadata $sect]
-	    if {[dict exists $metadata -loaddir]} {
-		set dir [dict get $metadata -loaddir]
-		::source [file join $dir pkgIndex.tcl]
-	    }
-	    if {[dict exists $metadata -loadfile]} {
-		set file [dict get $metadata -loadfile]
-		::source $file
-	    }
 
 	    if {[dict exists $metadata -session]} {
 		# this is a session domain
@@ -497,8 +488,8 @@
 		Nub domain $url [list Threaded ::Domains::$instname] {*}$targs -domain $domain {*}$section
 	    } else {
 		# this is a non-threaded domain
-		Debug.nubsite {Nub domain $url [list $domain ::Domains::$instname] $section}
-		Nub domain $url [list $domain ::Domains::$instname] {*}$section
+		Debug.nubsite {Nub domain $url [list $domain ::Domains::$instname] $a}
+		Nub domain $url [list $domain ::Domains::$instname] {*}$a
 	    }
 	} elseif {[dict exists $section block]} {
 	    # Block Nub section
